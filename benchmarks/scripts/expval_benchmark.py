--- conflicted
+++ resolved
@@ -86,7 +86,6 @@
     two_qubit_error = depolarizing_error(two_q_err, 2)
     # TODO: errors should only be added to the gateset that we are compiling to
     # but there is a bug with cirq currently compiling to U3 and CZ
-<<<<<<< HEAD
     depolarizing_noise.add_all_qubit_quantum_error(error, ["u1", "u2", "u3", "rx", "ry", "rz", "h"])
     depolarizing_noise.add_all_qubit_quantum_error(two_qubit_error, ["cx", "cz"])
     return depolarizing_noise
@@ -94,18 +93,6 @@
 
 def simulate_density_matrix(circuit: qiskit.QuantumCircuit) -> np.ndarray:
     simulator = AerSimulator(method="density_matrix", noise_model=depolarizing_error_model())
-=======
-    depolarizing_noise.add_all_qubit_quantum_error(
-        error, ["u1", "u2", "u3", "rx", "ry", "rz", "h"]
-    )
-    depolarizing_noise.add_all_qubit_quantum_error(
-        two_qubit_error, ["cx", "cz"]
-    )
-
-    simulator = AerSimulator(
-        method="density_matrix", noise_model=depolarizing_noise
-    )
->>>>>>> 914ea082
     return simulator.run(circuit).result().data()["density_matrix"]
 
 
